--- conflicted
+++ resolved
@@ -1,4 +1,3 @@
-<<<<<<< HEAD
 Should output prefix of newly added bug if possible                               | owner:Michael, open:True, id:1364b6de76f3b532867da63223a45d429ba08a46, time:1277687762.41
 list command reports no such file when bugs dir doesn't exist                     | owner:Michael Diamond, open:False, id:21d24c2b58102a88fa7d6ee78cd190c5b10dafa1, time:1278106675.1
 Need to add bug files automatically                                               | owner:Michael, open:False, id:27e00056bfc988ab41c023b5c0a9db9f5e9fa527, time:1277581398.52
@@ -6,14 +5,5 @@
 Files should be added to mercurial at the end, not the begining of the call       | owner:Michael, open:False, id:6ba1ae74c48a6fd84c5d0698fa8169a28e88b343, time:1277680246.97
 Use consistent EOL markers and set up a .hgeol file                               | owner:Oben Sonne, open:True, id:884b4c3360aa89bbd841013a6cf34bc904dcc3b5, time:1313353463.53
 Bugs with no details but a details file should act like there is not details file | owner:Michael, open:False, id:9f771c1b687a119eb8e6f9a8443f2c0dde30776b, time:1277680715.42
-Calling commands that expect an ID without passing an ID throws an exception      | owner:Michael, open:False, id:d33d694650de726f70ff49003835fe6cc61d8d6d, time:1277687733.59
-=======
-Should output prefix of newly added bug if possible                               | owner:Michael, open:True, id:1364b6de76f3b532867da63223a45d429ba08a46, time:1277687762.41
-list command reports no such file when bugs dir doesn't exist                     | owner:Michael Diamond, open:False, id:21d24c2b58102a88fa7d6ee78cd190c5b10dafa1, time:1278106675.1
-Need to add bug files automatically                                               | owner:Michael, open:False, id:27e00056bfc988ab41c023b5c0a9db9f5e9fa527, time:1277581398.52
-add version command to report what version of b we're using                       | owner:Michael Diamond, open:False, id:4982d102b75bda27e54c16293350ff561c248921, time:1278106694.44
-Files should be added to mercurial at the end, not the begining of the call       | owner:Michael, open:False, id:6ba1ae74c48a6fd84c5d0698fa8169a28e88b343, time:1277680246.97
-Bugs with no details but a details file should act like there is not details file | owner:Michael, open:False, id:9f771c1b687a119eb8e6f9a8443f2c0dde30776b, time:1277680715.42
 edit doesn't handle editors with spaces properly                                  | owner:Michael, open:True, id:aad16b3f42cade7b71eb1cc92c490f77c7366084, time:1310458238.24
-Calling commands that expect an ID without passing an ID throws an exception      | owner:Michael, open:False, id:d33d694650de726f70ff49003835fe6cc61d8d6d, time:1277687733.59
->>>>>>> 04a42434
+Calling commands that expect an ID without passing an ID throws an exception      | owner:Michael, open:False, id:d33d694650de726f70ff49003835fe6cc61d8d6d, time:1277687733.59